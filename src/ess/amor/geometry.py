import scipp as sc


class Detector:
    "Description of the geometry of the Amor detector"
    # number of active blades in the detector
    nBlades = sc.scalar(14)
    # number of wires per blade
    nWires = sc.scalar(32)
    # number of stripes per blade
    nStripes = sc.scalar(64)
    # angle of incidence of the beam on the blades (def: 5.1)
    angle = sc.scalar(5.1, unit="degree").to(unit="rad")
    # height-distance of neighboring pixels on one blade
    dZ = sc.scalar(4.0, unit="mm") * sc.sin(angle)
    # depth-distance of neighboring pixels on one blade
    dX = sc.scalar(4.0, unit="mm") * sc.cos(angle)
    # distance between detector blades
    bladeZ = sc.scalar(10.455, unit="mm")
    # vertical center of the detector
    zero = 0.5 * nBlades.value * bladeZ
    # distance from focal point to leading blade edge
    distance = sc.scalar(4000, unit="mm")


def _pixel_coordinate_in_detector_system(pixelID: sc.Variable):
    """Determines beam travel distance inside the detector
    and the beam divergence angle from the detector number."""
    old_pixelID_unit = pixelID.unit
    pixelID.unit = ""
    (bladeNr, bPixel) = (
        pixelID // (Detector.nWires * Detector.nStripes),
        pixelID % (Detector.nWires * Detector.nStripes),
    )
    # z index on blade, y index on detector
    bZi = bPixel // Detector.nStripes
    # x position in detector
    # TODO: check with Jochen if this is correct, as old code was:
    # detX = bZi * Detector.dX
    distance_inside_detector = (Detector.nWires - 1 - bZi) * Detector.dX

    bladeAngle = (2.0 * sc.asin(0.5 * Detector.bladeZ / Detector.distance)).to(
        unit="degree"
    )
    beam_divergence_angle = (Detector.nBlades / 2.0 - bladeNr) * bladeAngle - (
        sc.atan(bZi * Detector.dZ / (Detector.distance + bZi * Detector.dX))
    ).to(unit="degree")
    pixelID.unit = old_pixelID_unit
    return distance_inside_detector, beam_divergence_angle


def pixel_coordinate_in_lab_frame(pixelID: sc.Variable, nu: sc.Variable):
    """Computes spatial coordinates (lab reference frame), and the beam divergence
    angle for the detector pixel associated with `pixelID`"""
    distance_in_detector, divergence_angle = _pixel_coordinate_in_detector_system(
        pixelID
    )

    angle_to_horizon = (nu + divergence_angle).to(unit="rad")
    distance_to_pixel = distance_in_detector + Detector.distance

    global_Y = distance_to_pixel * sc.sin(angle_to_horizon)
    global_Z = distance_to_pixel * sc.cos(angle_to_horizon)
<<<<<<< HEAD
    # TODO: the values for global_X are right now just an estimate. We should check with
    # the instrument scientist what the actual values are. The X positions are ignored
    # in the coordinate transformation, so this is not critical.
    global_X = sc.zeros_like(global_Z) + sc.linspace(
        "stripe", -0.1, 0.1, global_Z.sizes["stripe"], unit="m"
    ).to(unit=global_Z.unit)
    return global_X, global_Y, global_Z, delta
=======
    return global_X, global_Y, global_Z, divergence_angle
>>>>>>> e80aac49
<|MERGE_RESOLUTION|>--- conflicted
+++ resolved
@@ -3,6 +3,7 @@
 
 class Detector:
     "Description of the geometry of the Amor detector"
+
     # number of active blades in the detector
     nBlades = sc.scalar(14)
     # number of wires per blade
@@ -61,14 +62,10 @@
 
     global_Y = distance_to_pixel * sc.sin(angle_to_horizon)
     global_Z = distance_to_pixel * sc.cos(angle_to_horizon)
-<<<<<<< HEAD
     # TODO: the values for global_X are right now just an estimate. We should check with
     # the instrument scientist what the actual values are. The X positions are ignored
     # in the coordinate transformation, so this is not critical.
     global_X = sc.zeros_like(global_Z) + sc.linspace(
         "stripe", -0.1, 0.1, global_Z.sizes["stripe"], unit="m"
     ).to(unit=global_Z.unit)
-    return global_X, global_Y, global_Z, delta
-=======
-    return global_X, global_Y, global_Z, divergence_angle
->>>>>>> e80aac49
+    return global_X, global_Y, global_Z, divergence_angle